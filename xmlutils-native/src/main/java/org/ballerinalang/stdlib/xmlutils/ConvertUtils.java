/*
 * Copyright (c) 2019 WSO2 Inc. (http://www.wso2.org) All Rights Reserved.
 *
 * WSO2 Inc. licenses this file to you under the Apache License,
 * Version 2.0 (the "License"); you may not use this file except
 * in compliance with the License.
 * You may obtain a copy of the License at
 *
 * http://www.apache.org/licenses/LICENSE-2.0
 *
 * Unless required by applicable law or agreed to in writing,
 * software distributed under the License is distributed on an
 * "AS IS" BASIS, WITHOUT WARRANTIES OR CONDITIONS OF ANY
 * KIND, either express or implied.  See the License for the
 * specific language governing permissions and limitations
 * under the License.
 */

package org.ballerinalang.stdlib.xmlutils;

import io.ballerina.runtime.XMLFactory;
import io.ballerina.runtime.api.ErrorCreator;
import io.ballerina.runtime.api.StringUtils;
import io.ballerina.runtime.api.values.BMap;
import io.ballerina.runtime.api.values.BString;
<<<<<<< HEAD
import io.ballerina.runtime.api.values.BXML;
import io.ballerina.runtime.values.TableValueImpl;
=======
import io.ballerina.runtime.values.TableValueImpl;
import io.ballerina.runtime.values.XMLValue;
>>>>>>> 320b12d6

/**
 * This class work as a bridge with ballerina and a Java implementation of ballerina/xmlutils modules.
 *
 * @since 1.1.0
 */
public class ConvertUtils {

    private static final String OPTIONS_ATTRIBUTE_PREFIX = "attributePrefix";
    private static final String OPTIONS_ARRAY_ENTRY_TAG = "arrayEntryTag";

    private ConvertUtils() {
    }

    /**
     * Converts a JSON to the corresponding XML representation.
     *
     * @param json    JSON record object
     * @param options option details
     * @return XML object that construct from JSON
     */
    public static Object fromJSON(Object json, BMap<BString, BString> options) {
        try {
            String attributePrefix = (options.get(StringUtils.fromString(OPTIONS_ATTRIBUTE_PREFIX))).getValue();
            String arrayEntryTag = (options.get(StringUtils.fromString(OPTIONS_ARRAY_ENTRY_TAG))).getValue();
            return JSONToXMLConverter.convertToXML(json, attributePrefix, arrayEntryTag);
        } catch (Exception e) {
            return ErrorCreator.createError(StringUtils.fromString(e.getMessage()));
        }
    }

    /**
     * Converts a given table to its XML representation.
     *
     * @param tableValue Table record pointer
     * @return XML record that construct from the table
     */
<<<<<<< HEAD
    public static BXML fromTable(TableValueImpl tableValue) {
        return XMLFactory.tableToXML(tableValue);
=======
    public static XMLValue fromTable(TableValueImpl tableValue) {
        return (XMLValue) XMLFactory.tableToXML(tableValue);
>>>>>>> 320b12d6
    }
}<|MERGE_RESOLUTION|>--- conflicted
+++ resolved
@@ -23,13 +23,8 @@
 import io.ballerina.runtime.api.StringUtils;
 import io.ballerina.runtime.api.values.BMap;
 import io.ballerina.runtime.api.values.BString;
-<<<<<<< HEAD
-import io.ballerina.runtime.api.values.BXML;
-import io.ballerina.runtime.values.TableValueImpl;
-=======
 import io.ballerina.runtime.values.TableValueImpl;
 import io.ballerina.runtime.values.XMLValue;
->>>>>>> 320b12d6
 
 /**
  * This class work as a bridge with ballerina and a Java implementation of ballerina/xmlutils modules.
@@ -67,12 +62,7 @@
      * @param tableValue Table record pointer
      * @return XML record that construct from the table
      */
-<<<<<<< HEAD
-    public static BXML fromTable(TableValueImpl tableValue) {
-        return XMLFactory.tableToXML(tableValue);
-=======
     public static XMLValue fromTable(TableValueImpl tableValue) {
         return (XMLValue) XMLFactory.tableToXML(tableValue);
->>>>>>> 320b12d6
     }
 }