--- conflicted
+++ resolved
@@ -106,13 +106,8 @@
      */
     @SuppressWarnings("rawtypes")
     private static BXmlItem traverseJsonNode(Object json, String nodeName, BXmlItem parentElement,
-<<<<<<< HEAD
-                                             List<BXml> xmlElemList, String attributePrefix,
-                                             String arrayEntryTag) {
-=======
                                               List<BXml> xmlElemList, String attributePrefix,
                                               String arrayEntryTag) {
->>>>>>> 365e46f7
         BXmlItem currentRoot = null;
         if (nodeName != null) {
             // Extract attributes and set to the immediate parent.
