--- conflicted
+++ resolved
@@ -29,18 +29,9 @@
           name: Ballerina Internal Log
           path: xmlutils-ballerina/ballerina-internal.log
           if-no-files-found: ignore
-<<<<<<< HEAD
-=======
-      - name: Archive Code Coverage JSON
-        uses: actions/upload-artifact@v2
-        with:
-          name: Code Coverage JSON
-          path: xmlutils-ballerina/target/report/test_results.json
-          if-no-files-found: ignore
       - name: Generate Codecov Report
         if:  github.event_name == 'pull_request'
         uses: codecov/codecov-action@v1
->>>>>>> f2bc7d89
 
   windows-build:
 
